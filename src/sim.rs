--- conflicted
+++ resolved
@@ -1,8 +1,4 @@
-<<<<<<< HEAD
-use crate::{for_pairs, Config, Result, Role, Rt, ToIpAddr, ToIpAddrs, World};
-=======
-use crate::{Config, LinksIter, Result, Role, Rt, ToIpAddr, World};
->>>>>>> 40a336ec
+use crate::{for_pairs, Config, LinksIter, Result, Role, Rt, ToIpAddr, ToIpAddrs, World};
 
 use indexmap::IndexMap;
 use std::cell::RefCell;
@@ -154,11 +150,6 @@
         self.world.borrow_mut().lookup(addr)
     }
 
-<<<<<<< HEAD
-    /// Lookup an ip address by host name.
-    pub fn lookup_many(&self, addr: impl ToIpAddrs) -> Vec<IpAddr> {
-        self.world.borrow_mut().lookup_many(addr)
-=======
     /// Resolve host names for an [`IpAddr`] pair.
     ///
     /// Useful when interacting with network [links](#method.links).
@@ -169,7 +160,11 @@
             world.dns.reverse(pair.0).to_owned(),
             world.dns.reverse(pair.1).to_owned(),
         )
->>>>>>> 40a336ec
+    }
+
+    /// Lookup an ip address by host name.
+    pub fn lookup_many(&self, addr: impl ToIpAddrs) -> Vec<IpAddr> {
+        self.world.borrow_mut().lookup_many(addr)
     }
 
     /// Set the max message latency
@@ -521,7 +516,38 @@
     }
 
     #[test]
-<<<<<<< HEAD
+    fn manual_message_delivery() -> Result {
+        let mut sim = Builder::new().build();
+
+        sim.host("a", || async {
+            let l = TcpListener::bind("0.0.0.0:1234").await?;
+
+            _ = l.accept().await?;
+
+            Ok(())
+        });
+
+        sim.client("b", async {
+            hold("a", "b");
+
+            _ = TcpStream::connect("a:1234").await?;
+
+            Ok(())
+        });
+
+        assert!(!sim.step()?);
+
+        sim.links(|mut l| {
+            let a_to_b = l.next().unwrap();
+            a_to_b.deliver_all();
+        });
+
+        assert!(sim.step()?);
+
+        Ok(())
+    }
+
+    #[test]
     fn bounce_multiple_hosts_with_regex() -> Result {
         let mut sim = Builder::new().build();
 
@@ -542,35 +568,6 @@
         sim.bounce(Regex::new("host-\\d").unwrap());
         sim.run()?;
         assert_eq!(count.load(Ordering::SeqCst), 6);
-=======
-    fn manual_message_delivery() -> Result {
-        let mut sim = Builder::new().build();
-
-        sim.host("a", || async {
-            let l = TcpListener::bind("0.0.0.0:1234").await?;
-
-            _ = l.accept().await?;
-
-            Ok(())
-        });
-
-        sim.client("b", async {
-            hold("a", "b");
-
-            _ = TcpStream::connect("a:1234").await?;
-
-            Ok(())
-        });
-
-        assert!(!sim.step()?);
-
-        sim.links(|mut l| {
-            let a_to_b = l.next().unwrap();
-            a_to_b.deliver_all();
-        });
-
-        assert!(sim.step()?);
->>>>>>> 40a336ec
 
         Ok(())
     }
